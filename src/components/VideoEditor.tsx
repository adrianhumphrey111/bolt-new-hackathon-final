"use client";

import React, { useState, useRef, useCallback, useEffect, createContext, useContext } from 'react';
import { Player, PlayerRef } from "@remotion/player";
import { preloadVideo } from "@remotion/preload";
import { TimelineComposition } from "../remotion/TimelineComposition";
import { Timeline } from './timeline/Timeline';
import { MediaLibrary, ProjectProvider, useProject } from './timeline/MediaLibrary';
import { PropertyPanel } from './timeline/PropertyPanel';
import { GenerateAIModal } from './timeline/GenerateAIModal';
import { DragProvider } from './timeline/DragContext';
import { SaveStatusIndicator } from './timeline/SaveStatusIndicator';
import { AIChatPanel } from './timeline/AIChatPanel';
import { RenderModal } from './timeline/RenderModal';
import { CanvasSizeSelector, aspectRatios, type AspectRatio } from './CanvasSizeSelector';
import { TimelineProvider, useTimeline } from './timeline/TimelineContext';
<<<<<<< HEAD
import { TimelineItem, MediaType } from '../../types/timeline';
=======
import { TimeDisplay } from './timeline/TimeDisplay';
import { SeekBar } from './timeline/SeekBar';
import { TimelineItem } from '../../types/timeline';
import { useAuthContext } from './AuthProvider';
import { useRouter } from 'next/navigation';
>>>>>>> 936c22b6
import {
  VIDEO_HEIGHT,
  VIDEO_WIDTH,
} from "../../types/constants";

// Create a context for player controls
interface PlayerControlsContextType {
  playerRef: React.RefObject<PlayerRef>;
  handlePlayPause: () => void;
}

const PlayerControlsContext = createContext<PlayerControlsContextType | null>(null);

export function usePlayerControls() {
  const context = useContext(PlayerControlsContext);
  if (!context) {
    throw new Error('usePlayerControls must be used within a PlayerControlsProvider');
  }
  return context;
}

function VideoEditorContent() {
  const { state, actions } = useTimeline();
  const { projectId } = useProject();
  const { isAuthenticated, loading: authLoading } = useAuthContext();
  const router = useRouter();
  const [showMediaLibrary, setShowMediaLibrary] = useState(true);
  const [showPropertyPanel, setShowPropertyPanel] = useState(true);
  const [showGenerateModal, setShowGenerateModal] = useState(false);
  const [showChatPanel, setShowChatPanel] = useState(false);
  const [showExportDropdown, setShowExportDropdown] = useState(false);
  const [showRenderModal, setShowRenderModal] = useState(false);
  const [currentAspectRatio, setCurrentAspectRatio] = useState<AspectRatio>(aspectRatios[1]); // Default to 16:9
  const [playerDimensions, setPlayerDimensions] = useState({ width: 800, height: 450 });
  const [selectedItemId, setSelectedItemId] = useState<string | undefined>();
  const [editingTextId, setEditingTextId] = useState<string | undefined>();
  const playerRef = useRef<PlayerRef>(null);
  const exportDropdownRef = useRef<HTMLDivElement>(null);

  // Redirect if not authenticated
  useEffect(() => {
    if (!authLoading && !isAuthenticated) {
      router.push('/auth/login');
    }
  }, [isAuthenticated, authLoading, router]);

  // Get all timeline items from all tracks
  const allTimelineItems = state.tracks.flatMap(track => track.items);

  // Interactive handlers
  const handleItemSelect = useCallback((itemId: string) => {
    setSelectedItemId(itemId);
    setEditingTextId(undefined); // Stop editing when selecting
  }, []);

  const handleItemUpdate = useCallback((itemId: string, updates: Partial<TimelineItem>) => {
    actions.updateItem(itemId, updates);
  }, [actions]);

  const handleTextEdit = useCallback((itemId: string) => {
    setEditingTextId(editingTextId === itemId ? undefined : itemId);
  }, [editingTextId]);

  const handleCanvasClick = useCallback(() => {
    setSelectedItemId(undefined);
    setEditingTextId(undefined);
  }, []);

  // Export options
  const exportOptions = [
    { name: 'Render Video', icon: '🎬', format: 'Generate MP4 video', action: 'render', primary: true },
    { name: 'Adobe Premiere Pro', icon: '🎬', format: 'XML (Final Cut Pro XML)', action: 'export' },
    { name: 'Final Cut Pro', icon: '🎭', format: 'FCPXML', action: 'export' },
    { name: 'CapCut', icon: '✂️', format: 'SRT/XML', action: 'export' },
    { name: 'DaVinci Resolve', icon: '🎨', format: 'XML/AAF', action: 'export' },
    { name: 'Avid Media Composer', icon: '📽️', format: 'AAF', action: 'export' },
    { name: 'Adobe After Effects', icon: '🌟', format: 'AEP Project', action: 'export' },
  ];

  const handleExportOption = useCallback((option: typeof exportOptions[0]) => {
    console.log(`Action: ${option.action} for ${option.name}`);
    setShowExportDropdown(false);
    
    if (option.action === 'render') {
      setShowRenderModal(true);
    } else {
      // TODO: Implement actual export functionality for editors
      alert(`Export to ${option.name} will be implemented soon!`);
    }
  }, []);

  // Keyboard shortcuts for canvas interactions
  useEffect(() => {
    const handleKeyDown = (e: KeyboardEvent) => {
      if (e.target instanceof HTMLInputElement || e.target instanceof HTMLTextAreaElement) {
        return; // Don't handle shortcuts in input fields
      }

      if (e.key === 'Delete' || e.key === 'Backspace') {
        if (selectedItemId) {
          e.preventDefault();
          actions.removeItem(selectedItemId);
          setSelectedItemId(undefined);
          setEditingTextId(undefined);
        }
      } else if (e.key === 'Escape') {
        e.preventDefault();
        setSelectedItemId(undefined);
        setEditingTextId(undefined);
      }
    };

    document.addEventListener('keydown', handleKeyDown);
    return () => document.removeEventListener('keydown', handleKeyDown);
  }, [selectedItemId, actions]);

  // Close export dropdown when clicking outside
  useEffect(() => {
    const handleClickOutside = (event: MouseEvent) => {
      if (exportDropdownRef.current && !exportDropdownRef.current.contains(event.target as Node)) {
        setShowExportDropdown(false);
      }
    };

    if (showExportDropdown) {
      document.addEventListener('mousedown', handleClickOutside);
      return () => document.removeEventListener('mousedown', handleClickOutside);
    }
  }, [showExportDropdown]);

  // Collect all transitions from all tracks
  const allTransitions = state.tracks.flatMap(track => track.transitions || []);

  // Convert timeline state to Remotion player props
  const inputProps = {
    items: allTimelineItems,
    transitions: allTransitions,
    fps: state.fps,
    selectedItemId,
    editingTextId,
    onItemSelect: handleItemSelect,
    onItemUpdate: handleItemUpdate,
    onTextEdit: handleTextEdit,
    onCanvasClick: handleCanvasClick,
  };

  // Track if we're manually seeking to avoid sync conflicts
  const isManualSeek = useRef(false);

  // Sync player with timeline playhead (when user moves playhead manually)
  useEffect(() => {
    if (playerRef.current && !isManualSeek.current) {
      const currentFrame = playerRef.current.getCurrentFrame();
      if (Math.abs(currentFrame - state.playheadPosition) > 1) {
        console.log('🎬 Seeking player to frame:', state.playheadPosition, 'from', currentFrame);
        isManualSeek.current = true;
        playerRef.current.seekTo(state.playheadPosition);
        // Reset flag after a brief delay
        setTimeout(() => {
          isManualSeek.current = false;
        }, 100);
      }
    }
  }, [state.playheadPosition]);

  // Sync timeline with player frame changes during playback
  const handlePlayerFrame = useCallback((frame: number) => {
    console.log('🎬 Player frame update via onFrameUpdate:', frame);
    // Always update timeline position from player
    actions.setPlayheadPosition(frame);
  }, [actions]);

  // Direct player frame sync using event listeners with throttling
  useEffect(() => {
    const player = playerRef.current;
    if (!player) return;

    let lastUpdateTime = 0;
    const throttleMs = 16; // ~60fps max updates

    const onFrameUpdate = () => {
      const now = Date.now();
      if (now - lastUpdateTime < throttleMs) return;
      
      const currentFrame = player.getCurrentFrame();
      console.log('🎬 Player frame update via listener:', currentFrame);
      actions.setPlayheadPosition(currentFrame);
      lastUpdateTime = now;
    };

    player.addEventListener('frameupdate', onFrameUpdate);

    return () => {
      player.removeEventListener('frameupdate', onFrameUpdate);
    };
  }, [actions]);

  // Handle player play/pause events
  useEffect(() => {
    const player = playerRef.current;
    if (!player) return;

    const handlePlay = () => {
      console.log('▶️ Player started playing');
      actions.setPlaying(true);
    };

    const handlePause = () => {
      console.log('⏸️ Player paused');
      actions.setPlaying(false);
    };

    player.addEventListener('play', handlePlay);
    player.addEventListener('pause', handlePause);

    return () => {
      player.removeEventListener('play', handlePlay);
      player.removeEventListener('pause', handlePause);
    };
  }, [actions]);

  // Preload upcoming videos to prevent flickering
  useEffect(() => {
    const currentTime = state.playheadPosition;
    const lookAheadFrames = state.fps * 5; // Look ahead 5 seconds
    
    // Find videos that will start within the next 5 seconds
    const upcomingVideos = allTimelineItems
      .filter(item => 
        item.type === MediaType.VIDEO && 
        item.src &&
        item.startTime > currentTime && 
        item.startTime < currentTime + lookAheadFrames
      );
    
    // Preload these videos
    upcomingVideos.forEach(video => {
      if (video.src) {
        console.log('🎬 Preloading upcoming video:', video.name, 'starting at frame', video.startTime);
        preloadVideo(video.src);
      }
    });
  }, [state.playheadPosition, allTimelineItems, state.fps]);

  // Handle play/pause from custom controls
  const handlePlayPause = useCallback(() => {
    if (playerRef.current) {
      if (state.isPlaying) {
        playerRef.current.pause();
        actions.setPlaying(false);
      } else {
        playerRef.current.play();
        actions.setPlaying(true);
      }
    }
  }, [state.isPlaying, actions]);

  // Handle aspect ratio change
  const handleAspectRatioChange = useCallback((aspectRatio: AspectRatio) => {
    console.log('📐 Changing aspect ratio to:', aspectRatio.label);
    setCurrentAspectRatio(aspectRatio);
  }, []);

  // Calculate player dimensions based on aspect ratio
  const getPlayerDimensions = useCallback(() => {
    if (typeof window === 'undefined') {
      return { width: 800, height: 450 };
    }
    
    // Account for media library (320px) and property panel (320px) when visible
    const sidebarWidth = (showMediaLibrary ? 320 : 0) + (showPropertyPanel ? 320 : 0);
    const availableWidth = Math.max(300, window.innerWidth - sidebarWidth - 60); // Ensure minimum width
    
    // Reserve space for timeline (320px) and header/footer (~120px)
    const availableHeight = Math.max(200, window.innerHeight - 320 - 120);
    
    const maxWidth = Math.min(availableWidth, 1000); // Conservative max width
    const maxHeight = Math.min(availableHeight, 600);
    
    const aspectRatio = currentAspectRatio.width / currentAspectRatio.height;
    
    let width = maxWidth;
    let height = width / aspectRatio;
    
    // If height exceeds max, scale down
    if (height > maxHeight) {
      height = maxHeight;
      width = height * aspectRatio;
    }
    
    // Ensure minimum sizes but be conservative
    width = Math.max(width, 300);
    height = Math.max(height, 180);
    
    return { width: Math.round(width), height: Math.round(height) };
  }, [currentAspectRatio, showMediaLibrary, showPropertyPanel]);

  // Update player dimensions when dependencies change
  useEffect(() => {
    const updateDimensions = () => {
      setPlayerDimensions(getPlayerDimensions());
    };
    
    updateDimensions();
    
    const handleResize = () => {
      // Auto-close panels if screen is too small (less than 1024px width)
      if (window.innerWidth < 1024) {
        if (showMediaLibrary && showPropertyPanel) {
          // Close property panel first if both are open
          setShowPropertyPanel(false);
        }
      }
      if (window.innerWidth < 768) {
        // Close media library too on very small screens
        setShowMediaLibrary(false);
        setShowPropertyPanel(false);
      }
      updateDimensions();
    };
    
    window.addEventListener('resize', handleResize);
    // Run resize handler once on mount to handle initial small screens
    handleResize();
    
    return () => window.removeEventListener('resize', handleResize);
  }, [getPlayerDimensions, showMediaLibrary, showPropertyPanel]);

  const playerControlsValue = {
    playerRef,
    handlePlayPause,
  };

  // Show loading while checking auth
  if (authLoading) {
    return (
      <div className="h-screen w-screen flex items-center justify-center bg-gray-900">
        <div className="text-center space-y-4">
          <div className="w-8 h-8 border-4 border-blue-500 border-t-transparent rounded-full animate-spin mx-auto"></div>
          <p className="text-gray-400">Loading...</p>
        </div>
      </div>
    );
  }

  // Don't render if not authenticated
  if (!isAuthenticated) {
    return null;
  }

  return (
    <DragProvider>
      <PlayerControlsContext.Provider value={playerControlsValue}>
        <div className="h-screen w-screen flex flex-col bg-gray-900 overflow-hidden">
        {/* Top Bar */}
        <header className="flex items-center justify-between px-4 py-3 bg-gray-800 border-b border-gray-600 flex-shrink-0">
        <div className="flex items-center space-x-4 min-w-0">
          <div className="flex items-center space-x-2">
            <h1 className="text-lg font-bold text-white truncate">Remotion Video Editor</h1>
            <div className="text-sm text-gray-400 hidden sm:block">
              {state.tracks.length} track{state.tracks.length !== 1 ? 's' : ''} • {Math.round(state.totalDuration / state.fps)}s
            </div>
          </div>
          
          {/* Save Status Indicator */}
          <SaveStatusIndicator />
        </div>
        
        <div className="flex items-center space-x-2 flex-shrink-0">
          {/* View toggles */}
          <div className="flex items-center space-x-1">
            <button
              onClick={() => setShowMediaLibrary(!showMediaLibrary)}
              className={`px-3 py-1 rounded text-sm transition-colors ${
                showMediaLibrary 
                  ? 'bg-blue-600 text-white' 
                  : 'bg-gray-700 text-gray-300 hover:bg-gray-600'
              }`}
            >
              Media
            </button>
            
            <button
              onClick={() => setShowPropertyPanel(!showPropertyPanel)}
              className={`px-3 py-1 rounded text-sm transition-colors ${
                showPropertyPanel 
                  ? 'bg-blue-600 text-white' 
                  : 'bg-gray-700 text-gray-300 hover:bg-gray-600'
              }`}
            >
              Properties
            </button>
          </div>

          {/* Edit by Chat button */}
          <button 
            onClick={() => setShowChatPanel(true)}
            disabled={!projectId}
            className="px-3 py-2 bg-purple-600 hover:bg-purple-700 disabled:bg-gray-600 disabled:cursor-not-allowed text-white rounded transition-colors text-sm whitespace-nowrap flex items-center space-x-2"
            title="Edit timeline with AI chat"
          >
            <svg className="w-4 h-4" fill="currentColor" viewBox="0 0 20 20">
              <path fillRule="evenodd" d="M18 10c0 3.866-3.582 7-8 7a8.841 8.841 0 01-4.083-.98L2 17l1.338-3.123C2.493 12.767 2 11.434 2 10c0-3.866 3.582-7 8-7s8 3.134 8 7zM7 9H5v2h2V9zm8 0h-2v2h2V9zM9 9h2v2H9V9z" clipRule="evenodd" />
            </svg>
            <span className="hidden sm:inline">Edit by Chat</span>
            <span className="sm:hidden">Chat</span>
          </button>

          {/* Generate with AI button */}
          <button 
            onClick={() => setShowGenerateModal(true)}
            disabled={!projectId}
            className="px-3 py-2 bg-purple-600 hover:bg-purple-700 disabled:bg-gray-600 disabled:cursor-not-allowed text-white rounded transition-colors text-sm whitespace-nowrap flex items-center space-x-2"
            title="Generate video timeline with AI"
          >
            <svg className="w-4 h-4" fill="currentColor" viewBox="0 0 20 20">
              <path fillRule="evenodd" d="M11.49 3.17c-.38-1.16-1.3-2.1-2.51-2.49A1.5 1.5 0 007.5 1.5v.75a.75.75 0 001.5 0V1.5c.83 0 1.5.67 1.5 1.5h.75a.75.75 0 000-1.5H11.49zM10 18.5a.75.75 0 000-1.5h-.75a.75.75 0 000 1.5H10zm-3.5-1.5a.75.75 0 000-1.5h-.75a.75.75 0 000 1.5H6.5zm7-1.5a.75.75 0 000-1.5h-.75a.75.75 0 000 1.5H13.5z" clipRule="evenodd" />
            </svg>
            <span className="hidden sm:inline">Generate with AI</span>
            <span className="sm:hidden">Generate</span>
          </button>

          {/* Export dropdown */}
          <div ref={exportDropdownRef} className="relative">
            <button 
              onClick={() => setShowExportDropdown(!showExportDropdown)}
              className="px-3 py-2 bg-green-600 hover:bg-green-700 text-white rounded transition-colors text-sm whitespace-nowrap flex items-center space-x-2"
            >
              <span className="hidden sm:inline">Render & Export</span>
              <span className="sm:hidden">Render</span>
              <svg 
                className={`w-4 h-4 transition-transform ${showExportDropdown ? 'rotate-180' : ''}`} 
                fill="currentColor" 
                viewBox="0 0 20 20"
              >
                <path fillRule="evenodd" d="M5.293 7.293a1 1 0 011.414 0L10 10.586l3.293-3.293a1 1 0 111.414 1.414l-4 4a1 1 0 01-1.414 0l-4-4a1 1 0 010-1.414z" clipRule="evenodd" />
              </svg>
            </button>

            {/* Dropdown menu */}
            {showExportDropdown && (
              <div className="absolute right-0 mt-2 w-64 bg-gray-800 border border-gray-600 rounded-lg shadow-xl z-50">
                <div className="py-1">
                  <div className="px-4 py-2 text-xs text-gray-400 border-b border-gray-600">
                    Render & Export Options
                  </div>
                  {exportOptions.map((option, index) => (
                    <button
                      key={index}
                      onClick={() => handleExportOption(option)}
                      className={`w-full px-4 py-3 text-left text-sm transition-colors flex items-center space-x-3 ${
                        option.primary 
                          ? 'bg-purple-600 hover:bg-purple-700 text-white border-b border-gray-600' 
                          : 'text-white hover:bg-gray-700'
                      }`}
                    >
                      <span className="text-lg">{option.icon}</span>
                      <div className="flex-1">
                        <div className="font-medium">{option.name}</div>
                        <div className={`text-xs ${option.primary ? 'text-purple-200' : 'text-gray-400'}`}>
                          {option.format}
                        </div>
                      </div>
                      {option.primary && (
                        <span className="text-xs bg-purple-500 px-2 py-1 rounded">
                          NEW
                        </span>
                      )}
                    </button>
                  ))}
                </div>
              </div>
            )}
          </div>
        </div>
      </header>

      {/* Main Content */}
      <div className="flex-1 flex overflow-hidden min-w-0">
        {/* Media Library */}
        {showMediaLibrary && <MediaLibrary />}

        {/* Center Content */}
        <div className="flex-1 flex flex-col min-w-0 overflow-hidden">
          {/* Video Preview */}
          <div className="flex-1 flex items-center justify-center bg-black p-2 overflow-hidden min-h-0">
            <div className="relative flex items-center justify-center w-full h-full">
              {/* Canvas Size Selector - Top Left */}
              <div className="absolute top-4 left-4 z-20">
                <CanvasSizeSelector
                  currentAspectRatio={currentAspectRatio}
                  onAspectRatioChange={handleAspectRatioChange}
                />
              </div>

              {/* Player Container */}
              <div className="rounded-lg overflow-hidden shadow-2xl">
                <Player
                  ref={playerRef}
                  component={TimelineComposition}
                  inputProps={inputProps}
                  durationInFrames={state.totalDuration}
                  fps={state.fps}
                  compositionHeight={currentAspectRatio.height}
                  compositionWidth={currentAspectRatio.width}
                  style={playerDimensions}
                  controls={false}
                  autoPlay={false}
                  loop={false}
                  overflowVisible={true}
                  onFrameUpdate={handlePlayerFrame}
                />
              </div>

            </div>
          </div>

          {/* Timeline */}
          <div className="h-80 flex-shrink-0 border-t border-gray-600 overflow-hidden">
            <Timeline />
          </div>
        </div>

        {/* Property Panel */}
        {showPropertyPanel && <PropertyPanel />}
      </div>

      {/* Status Bar */}
      <footer className="px-4 py-2 bg-gray-800 border-t border-gray-600 text-sm text-gray-400 flex-shrink-0">
        <div className="flex items-center justify-between min-w-0">
          <div className="flex items-center space-x-2 min-w-0">
            <span>Ready</span>
            <span className="hidden sm:inline">•</span>
            <span className="hidden sm:inline">{state.fps} FPS</span>
            <span className="hidden md:inline">•</span>
            <span className="hidden md:inline">{VIDEO_WIDTH}x{VIDEO_HEIGHT}</span>
            <span className="hidden lg:inline">•</span>
            <span className="hidden lg:inline">Timeline: {Math.round(state.totalDuration / state.fps)}s</span>
          </div>
          
          <div className="flex items-center space-x-2 min-w-0">
            <span className="truncate">{state.selectedItems.length} selected</span>
            {state.selectedItems.length > 0 && (
              <>
                <span className="hidden lg:inline">•</span>
                <span className="hidden lg:inline whitespace-nowrap">Press Spacebar to play/pause</span>
              </>
            )}
          </div>
        </div>
      </footer>
      
      {/* Generate AI Modal */}
      {projectId && (
        <GenerateAIModal
          projectId={projectId}
          isOpen={showGenerateModal}
          onClose={() => setShowGenerateModal(false)}
          onComplete={(shotList) => {
            console.log('AI Timeline generated with', shotList.length, 'clips');
          }}
        />
      )}

      {/* AI Chat Panel */}
      {projectId && (
        <AIChatPanel
          projectId={projectId}
          isOpen={showChatPanel}
          onClose={() => setShowChatPanel(false)}
        />
      )}

      {/* Render Modal */}
      {projectId && (
        <RenderModal
          projectId={projectId}
          isOpen={showRenderModal}
          onClose={() => setShowRenderModal(false)}
        />
      )}
        </div>
      </PlayerControlsContext.Provider>
    </DragProvider>
  );
}

interface VideoEditorProps {
  projectId?: string | null;
}

export function VideoEditor({ projectId = null }: VideoEditorProps) {
  return (
    <ProjectProvider projectId={projectId}>
      <TimelineProvider projectId={projectId}>
        <VideoEditorContent />
      </TimelineProvider>
    </ProjectProvider>
  );
}<|MERGE_RESOLUTION|>--- conflicted
+++ resolved
@@ -14,15 +14,11 @@
 import { RenderModal } from './timeline/RenderModal';
 import { CanvasSizeSelector, aspectRatios, type AspectRatio } from './CanvasSizeSelector';
 import { TimelineProvider, useTimeline } from './timeline/TimelineContext';
-<<<<<<< HEAD
-import { TimelineItem, MediaType } from '../../types/timeline';
-=======
 import { TimeDisplay } from './timeline/TimeDisplay';
 import { SeekBar } from './timeline/SeekBar';
-import { TimelineItem } from '../../types/timeline';
+import { TimelineItem, MediaType } from '../../types/timeline';
 import { useAuthContext } from './AuthProvider';
 import { useRouter } from 'next/navigation';
->>>>>>> 936c22b6
 import {
   VIDEO_HEIGHT,
   VIDEO_WIDTH,
